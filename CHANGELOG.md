--- conflicted
+++ resolved
@@ -11,16 +11,15 @@
 
 Each version section may have have subsections for: _Added_, _Changed_, _Removed_, _Deprecated_, and _Fixed_.
 
-<<<<<<< HEAD
 ## [2.4.0]
 ### Changed
+
 - Updated to MXnet 2.0 with Gluon 2.0 and full numpy support.
-=======
+
 ## [2.3.19]
 ### Changed
 
 - When training only the decoder (`--fixed-param-strategy all_except_decoder`), disable autograd for the encoder and embeddings to save memory.
->>>>>>> 94f3b74c
 
 ## [2.3.18]
 ### Changed
